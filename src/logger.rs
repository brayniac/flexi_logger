use crate::flexi_logger::FlexiLogger;
use crate::formats::default_format;
#[cfg(feature = "atty")]
use crate::formats::AdaptiveFormat;
use crate::primary_writer::PrimaryWriter;
use crate::writers::{FileLogWriter, FileLogWriterBuilder, FlWriteMode, LogWriter};
use crate::{
    Cleanup, Criterion, FileSpec, FlexiLoggerError, FormatFunction, LogSpecification, LoggerHandle,
    Naming, DEFAULT_BUFFER_CAPACITY, DEFAULT_FLUSH_INTERVAL,
};
<<<<<<< HEAD
#[cfg(feature = "async")]
use crate::{DEFAULT_MESSAGE_CAPA, DEFAULT_POOL_CAPA};
use std::time::Duration;
=======
>>>>>>> 0f72b4de

#[cfg(feature = "specfile")]
use notify::{watcher, DebouncedEvent, RecursiveMode, Watcher};
use std::collections::HashMap;
#[cfg(feature = "specfile_without_notification")]
use std::io::Read;
#[cfg(feature = "dedup")]
use std::num::NonZeroUsize;
#[cfg(feature = "specfile_without_notification")]
use std::path::Path;
use std::path::PathBuf;
use std::sync::mpsc::{channel, Receiver, Sender};
use std::sync::{Arc, RwLock};
use std::time::Duration;

/// The entry-point for using `flexi_logger`.
///
/// A simple example with file logging might look like this:
///
/// ```rust
/// use flexi_logger::{Duplicate, FileSpec, Logger};
///
/// Logger::try_with_str("info, mycrate = debug")
///         .unwrap()
///         .log_to_file(FileSpec::default())
///         .duplicate_to_stderr(Duplicate::Warn)
///         .start()
///         .unwrap();
/// ```
///
///
/// `Logger` is a builder class that allows you to
/// * specify your desired (initial) loglevel-specification
///   * either programmatically as a String ([`Logger::try_with_str`])
///   * or by providing a String in the environment ([`Logger::try_with_env`]),
///   * or by combining both options ([`Logger::try_with_env_or_str`]),
///   * or by building a [`LogSpecification`] programmatically ([`Logger::with`]),
/// * use the desired configuration methods,
/// * and finally start the logger with
///
///   * [`Logger::start`], or
///   * [`Logger::start_with_specfile`].
pub struct Logger {
    spec: LogSpecification,
    log_target: LogTarget,
    duplicate_err: Duplicate,
    duplicate_out: Duplicate,
    format_for_file: FormatFunction,
    format_for_stderr: FormatFunction,
    format_for_stdout: FormatFunction,
    format_for_writer: FormatFunction,
    #[cfg(feature = "colors")]
    o_palette: Option<String>,
    o_flush_wait: Option<std::time::Duration>,
    flwb: FileLogWriterBuilder,
    other_writers: HashMap<String, Box<dyn LogWriter>>,
    #[cfg(feature = "dedup")]
    dedup: Option<std::num::NonZeroUsize>,
}

enum LogTarget {
    StdErr,
    StdOut,
    Multi(bool, Option<Box<dyn LogWriter>>),
}

/// Create a Logger instance and define how to access the (initial)
/// loglevel-specification.
impl Logger {
    /// Creates a Logger that you provide with an explicit [`LogSpecification`].
    #[must_use]
    pub fn with(logspec: LogSpecification) -> Self {
        Self::from_spec_and_errs(logspec)
    }

    /// Creates a Logger that reads the [`LogSpecification`] from a `String` or `&str`.
    /// See [`LogSpecification`] for the syntax.
    ///
    /// # Errors
    ///
    /// `FlexiLoggerError::Parse` if the String uses an erroneous syntax.
    pub fn try_with_str<S: AsRef<str>>(s: S) -> Result<Self, FlexiLoggerError> {
        Ok(Self::from_spec_and_errs(LogSpecification::parse(
            s.as_ref(),
        )?))
    }

    /// Creates a Logger that reads the [`LogSpecification`] from the environment variable
    /// `RUST_LOG`.
    ///
    /// # Errors
    ///
    /// `FlexiLoggerError::Parse` if the value of `RUST_LOG` uses an erroneous syntax.
    pub fn try_with_env() -> Result<Self, FlexiLoggerError> {
        Ok(Self::from_spec_and_errs(LogSpecification::env()?))
    }

    /// Creates a Logger that reads the [`LogSpecification`] from the environment variable
    /// `RUST_LOG`, or derives it from the given `String`, if `RUST_LOG` is not set.
    ///
    /// # Errors
    ///
    /// `FlexiLoggerError::Parse` if the used String uses an erroneous syntax.
    pub fn try_with_env_or_str<S: AsRef<str>>(s: S) -> Result<Self, FlexiLoggerError> {
        Ok(Self::from_spec_and_errs(LogSpecification::env_or_parse(s)?))
    }

    fn from_spec_and_errs(spec: LogSpecification) -> Self {
        #[cfg(feature = "colors")]
        {
            // Enable ASCII escape sequence support on Windows consoles,
            // but disable coloring on unsupported Windows consoles
            if cfg!(windows) && !yansi::Paint::enable_windows_ascii() {
                yansi::Paint::disable();
            }
        }

        Self {
            spec,
            log_target: LogTarget::StdErr,
            duplicate_err: Duplicate::None,
            duplicate_out: Duplicate::None,
            format_for_file: default_format,

            #[cfg(feature = "colors")]
            format_for_stdout: AdaptiveFormat::Default.format_function(if cfg!(feature = "atty") {
                atty::is(atty::Stream::Stdout)
            } else {
                false
            }),
            #[cfg(feature = "colors")]
            format_for_stderr: AdaptiveFormat::Default.format_function(if cfg!(feature = "atty") {
                atty::is(atty::Stream::Stderr)
            } else {
                false
            }),

            #[cfg(not(feature = "colors"))]
            format_for_stdout: default_format,
            #[cfg(not(feature = "colors"))]
            format_for_stderr: default_format,

            format_for_writer: default_format,
            #[cfg(feature = "colors")]
            o_palette: None,
            o_flush_wait: None,
            flwb: FileLogWriter::builder(FileSpec::default()),
            other_writers: HashMap::<String, Box<dyn LogWriter>>::new(),

            #[cfg(feature = "dedup")]
            dedup: None,
        }
    }
}

/// Simple methods for influencing the behavior of the Logger.
impl Logger {
    /// Log is written to stderr (which is the default).
    #[must_use]
    pub fn log_to_stderr(mut self) -> Self {
        self.log_target = LogTarget::StdErr;
        self
    }

    /// Log is written to stdout.
    #[must_use]
    pub fn log_to_stdout(mut self) -> Self {
        self.log_target = LogTarget::StdOut;
        self
    }

    /// Log is written to a file.
    ///
    ///
    /// The default filename pattern is `<program_name>_<date>_<time>.<suffix>`,
    ///  e.g. `myprog_2015-07-08_10-44-11.log`.
    ///
    /// You can duplicate to stdout and stderr, and you can add additional writers.
    #[must_use]
    pub fn log_to_file(mut self, file_spec: FileSpec) -> Self {
        self.log_target = LogTarget::Multi(true, None);
        self.flwb = self.flwb.file_spec(file_spec);
        self
    }

    /// Log is written to the provided writer.
    ///
    /// You can duplicate to stdout and stderr, and you can add additional writers.
    #[must_use]
    pub fn log_to_writer(mut self, w: Box<dyn LogWriter>) -> Self {
        self.log_target = LogTarget::Multi(false, Some(w));
        self
    }

    /// Log is written to a file, as with [`Logger::log_to_file`], _and_ to an alternative
    /// [`LogWriter`] implementation.
    ///
    /// And you can duplicate to stdout and stderr, and you can add additional writers.
    #[must_use]
    pub fn log_to_file_and_writer(mut self, file_spec: FileSpec, w: Box<dyn LogWriter>) -> Self {
        self.log_target = LogTarget::Multi(true, Some(w));
        self.flwb = self.flwb.file_spec(file_spec);
        self
    }

    /// Log is processed, including duplication, but not written to any destination.
    ///
    /// This can be useful e.g. for running application tests with all log-levels active and still
    /// avoiding tons of log files etc.
    /// Such tests ensure that the log calls which are normally not active
    /// will not cause undesired side-effects when activated
    /// (note that the log macros may prevent arguments of inactive log-calls from being evaluated).
    ///
    /// Or, if you want to get logs both to stdout and stderr, but nowhere else,
    /// then use this option and combine it with
    /// [`Logger::duplicate_to_stdout`] and [`Logger::duplicate_to_stderr`].
    #[must_use]
    pub fn do_not_log(mut self) -> Self {
        self.log_target = LogTarget::Multi(false, None);
        self
    }

    /// Makes the logger print an info message to stdout with the name of the logfile
    /// when a logfile is opened for writing.
    #[must_use]
    pub fn print_message(mut self) -> Self {
        self.flwb = self.flwb.print_message();
        self
    }

    /// Makes the logger write messages with the specified minimum severity additionally to stderr.
    ///
    /// Does not work with [`Logger::log_to_stdout`] or [`Logger::log_to_stderr`].
    #[must_use]
    pub fn duplicate_to_stderr(mut self, dup: Duplicate) -> Self {
        self.duplicate_err = dup;
        self
    }

    /// Makes the logger write messages with the specified minimum severity additionally to stdout.
    ///
    /// Does not work with [`Logger::log_to_stdout`] or [`Logger::log_to_stderr`].
    #[must_use]
    pub fn duplicate_to_stdout(mut self, dup: Duplicate) -> Self {
        self.duplicate_out = dup;
        self
    }

    /// Makes the logger use the provided format function for all messages
    /// that are written to files, stderr, stdout, or to an additional writer.
    ///
    /// You can either choose one of the provided log-line formatters,
    /// or you create and use your own format function with the signature <br>
    /// ```rust
    /// fn my_format(
    ///    write: &mut dyn std::io::Write,
    ///    now: &mut flexi_logger::DeferredNow,
    ///    record: &log::Record,
    /// ) -> std::io::Result<()>
    /// # {unimplemented!("")}
    /// ```
    ///
    /// By default, [`default_format`] is used for output to files and to custom writers,
    /// and [`AdaptiveFormat::Default`] is used for output to `stderr` and `stdout`.
    /// If the feature `colors` is switched off, [`default_format`] is used for all outputs.
    pub fn format(mut self, format: FormatFunction) -> Self {
        self.format_for_file = format;
        self.format_for_stderr = format;
        self.format_for_stdout = format;
        self.format_for_writer = format;
        self
    }

    /// Makes the logger use the provided format function for messages
    /// that are written to files.
    ///
    /// Regarding the default, see [`Logger::format`].
    pub fn format_for_files(mut self, format: FormatFunction) -> Self {
        self.format_for_file = format;
        self
    }

    /// Makes the logger use the provided format function for messages
    /// that are written to stderr.
    ///
    /// Regarding the default, see [`Logger::format`].
    pub fn format_for_stderr(mut self, format_function: FormatFunction) -> Self {
        self.format_for_stderr = format_function;
        self
    }

    /// Makes the logger use the specified format for messages that are written to `stderr`.
    /// Coloring is used if `stderr` is a tty.
    ///
    /// Regarding the default, see [`Logger::format`].
    ///
    /// Only available with feature `colors`.
    #[cfg(feature = "atty")]
    #[must_use]
    pub fn adaptive_format_for_stderr(mut self, adaptive_format: AdaptiveFormat) -> Self {
        #[cfg(feature = "atty")]
        let is_tty = atty::is(atty::Stream::Stderr);
        #[cfg(not(feature = "atty"))]
        let is_tty = false;

        self.format_for_stderr = adaptive_format.format_function(is_tty);
        self
    }

    /// Makes the logger use the provided format function to format messages
    /// that are written to stdout.
    ///
    /// Regarding the default, see [`Logger::format`].
    pub fn format_for_stdout(mut self, format_function: FormatFunction) -> Self {
        self.format_for_stdout = format_function;
        self
    }

    /// Makes the logger use the specified format for messages that are written to `stdout`.
    /// Coloring is used if `stdout` is a tty.
    ///
    /// Regarding the default, see [`Logger::format`].
    ///
    /// Only available with feature `colors`.
    #[cfg(feature = "atty")]
    #[must_use]
    pub fn adaptive_format_for_stdout(mut self, adaptive_format: AdaptiveFormat) -> Self {
        #[cfg(feature = "atty")]
        let is_tty = atty::is(atty::Stream::Stdout);
        #[cfg(not(feature = "atty"))]
        let is_tty = false;

        self.format_for_stdout = adaptive_format.format_function(is_tty);
        self
    }

    /// Allows specifying a format function for an additional writer.
    /// Note that it is up to the implementation of the additional writer
    /// whether it evaluates this setting or not.
    ///
    /// Regarding the default, see [`Logger::format`].
    pub fn format_for_writer(mut self, format: FormatFunction) -> Self {
        self.format_for_writer = format;
        self
    }

    /// Sets the color palette for function [`style`](crate::style), which is used in the
    /// provided coloring format functions.
    ///
    /// The palette given here overrides the default palette.
    ///
    /// The palette is specified in form of a String that contains a semicolon-separated list
    /// of numbers (0..=255) and/or dashes (´-´).
    /// The first five values denote the fixed color that is
    /// used for coloring `error`, `warn`, `info`, `debug`, and `trace` messages.
    ///
    /// The String `"196;208;-;7;8"` describes the default palette, where color 196 is
    /// used for error messages, and so on. The `-` means that no coloring is done,
    /// i.e., with `"-;-;-;-;-"` all coloring is switched off.
    ///
    /// The palette can further be overridden at runtime by setting the environment variable
    /// `FLEXI_LOGGER_PALETTE` to a palette String. This allows adapting the used text colors to
    /// differently colored terminal backgrounds.
    ///
    /// For your convenience, if you want to specify your own palette,
    /// you can produce a colored list with all 255 colors with `cargo run --example colors`.
    ///
    /// Only available with feature `colors`.
    #[cfg(feature = "colors")]
    #[must_use]
    pub fn set_palette(mut self, palette: String) -> Self {
        self.o_palette = Some(palette);
        self
    }

    /// Prevent indefinite growth of the log file by applying file rotation
    /// and a clean-up strategy for older log files.
    ///
    /// By default, the log file is fixed while your program is running and will grow indefinitely.
    /// With this option being used, when the log file reaches the specified criterion,
    /// the file will be closed and a new file will be opened.
    ///
    /// Note that also the filename pattern changes:
    ///
    /// - by default, no timestamp is added to the filename if rotation is used
    /// - the logs are always written to a file with infix `_rCURRENT`
    /// - when the rotation criterion is fulfilled, it is closed and renamed to a file
    ///   with another infix (see `Naming`),
    ///   and then the logging continues again to the (fresh) file with infix `_rCURRENT`.
    ///
    /// Example:
    ///
    /// After some logging with your program `my_prog` and rotation with `Naming::Numbers`,
    /// you will find files like
    ///
    /// ```text
    /// my_prog_r00000.log
    /// my_prog_r00001.log
    /// my_prog_r00002.log
    /// my_prog_rCURRENT.log
    /// ```
    ///
    /// ## Parameters
    ///
    /// `criterion` defines *when* the log file should be rotated, based on its size or age.
    /// See [`Criterion`] for details.
    ///
    /// `naming` defines the naming convention for the rotated log files.
    /// See [`Naming`] for details.
    ///
    /// `cleanup` defines the strategy for dealing with older files.
    /// See [`Cleanup`] for details.
    #[must_use]
    pub fn rotate(mut self, criterion: Criterion, naming: Naming, cleanup: Cleanup) -> Self {
        self.flwb = self.flwb.rotate(criterion, naming, cleanup);
        self
    }

    /// When [`Logger::rotate`] is used with some [`Cleanup`] variant other than [`Cleanup::Never`],
    /// then this method can be used to define
    /// if the cleanup activities (finding files, deleting files, evtl compressing files) are
    /// delegated to a background thread (which is the default,
    /// to minimize the blocking impact to your application caused by IO operations),
    /// or whether they are done synchronously in the current log-call.
    ///
    /// If you call this method with `use_background_thread = false`,
    /// the cleanup is done synchronously.
    #[must_use]
    pub fn cleanup_in_background_thread(mut self, use_background_thread: bool) -> Self {
        self.flwb = self
            .flwb
            .cleanup_in_background_thread(use_background_thread);
        self
    }

    /// Reduces noise by skipping duplicated consecutive logs.
    ///
    /// By default, no de-duplication is performed.
    /// With this option being used, after the number of consecutive duplicated
    /// records specified by `leeway` is received, following records will be
    /// skipped until a different record is logged.
    ///
    /// Two records are considered to be duplicates if their locations (file &
    /// line) and messages match.
    ///
    /// Possible output using `leeway = 1`:
    ///
    /// ```no_run
    /// // Logs:
    /// for _ in 0..10 {
    ///    log::info!("foo");
    /// }
    /// log::info!("noisy loop ended");
    ///
    /// // Output:
    /// // [...] INFO [...]: foo
    /// // [...] INFO [...]: foo    /* 1 consecutive duplicate allowed */
    /// // [...] WARN [...]: last record has been repeated consecutive times, following duplicates will be skipped
    /// // [...] INFO [...]: last record was skipped 8 times
    /// // [...] INFO [...]: noisy loop ended
    /// ```
    ///
    /// Only available with feature `dedup`.
    #[cfg(feature = "dedup")]
    #[must_use]
    pub fn dedup(mut self, leeway: NonZeroUsize) -> Self {
        self.dedup = Some(leeway);
        self
    }

    /// Makes the logger append to the specified output file, if it exists already;
    /// by default, the file would be truncated.
    ///
    /// This option only has an effect if logs are written to files, but
    /// it will hardly make an effect if [`FileSpec::suppress_timestamp`] is not used.
    #[must_use]
    pub fn append(mut self) -> Self {
        self.flwb = self.flwb.append();
        self
    }

    /// The specified path will be used on linux systems to create a symbolic link
    /// to the current log file.
    ///
    /// This option has no effect on filesystems where symlinks are not supported,
    /// and it only has an effect if logs are written to files.
    ///
    /// ### Example
    ///
    /// You can use the symbolic link to follow the log output with `tail`,
    /// even if the log files are rotated.
    ///
    /// Assuming you use `create_symlink("link_to_log_file")`, then use:
    ///
    /// ```text
    /// tail --follow=name --max-unchanged-stats=1 --retry link_to_log_file
    /// ```
    ///
    pub fn create_symlink<P: Into<PathBuf>>(mut self, symlink: P) -> Self {
        self.flwb = self.flwb.create_symlink(symlink);
        self
    }

    /// Registers a [`LogWriter`] implementation under the given target name.
    ///
    /// The target name must not start with an underscore.
    /// See module [`writers`](crate::writers) for more details.
    pub fn add_writer<S: Into<String>>(
        mut self,
        target_name: S,
        writer: Box<dyn LogWriter>,
    ) -> Self {
        self.other_writers.insert(target_name.into(), writer);
        self
    }

    /// Sets the write mode for the logger.
    ///
    /// See [`WriteMode`] for more (important!) details.
    #[must_use]
    pub fn write_mode(mut self, write_mode: WriteMode) -> Self {
        self.flwb = self.flwb.write_mode(write_mode.get_fl_write_mode());
        self.o_flush_wait = write_mode.get_duration();
        self
    }

    /// Use Windows line endings, rather than just `\n`.
    #[must_use]
    pub fn use_windows_line_ending(mut self) -> Self {
        self.flwb = self.flwb.use_windows_line_ending();
        self
    }
}

/// Alternative set of methods to control the behavior of the Logger.
/// Use these methods when you want to control the settings flexibly,
/// e.g. with commandline arguments via `docopts` or `clap`.
impl Logger {
    /// With true, makes the logger print an info message to stdout, each time
    /// when a new file is used for log-output.
    #[must_use]
    pub fn o_print_message(mut self, print_message: bool) -> Self {
        self.flwb = self.flwb.o_print_message(print_message);
        self
    }

    /// By default, and with None, the log file will grow indefinitely.
    /// If a `rotate_config` is set, when the log file reaches or exceeds the specified size,
    /// the file will be closed and a new file will be opened.
    /// Also the filename pattern changes: instead of the timestamp, a serial number
    /// is included into the filename.
    ///
    /// The size is given in bytes, e.g. `o_rotate_over_size(Some(1_000))` will rotate
    /// files once they reach a size of 1 kB.
    ///
    /// The cleanup strategy allows delimiting the used space on disk.
    #[must_use]
    pub fn o_rotate(mut self, rotate_config: Option<(Criterion, Naming, Cleanup)>) -> Self {
        self.flwb = self.flwb.o_rotate(rotate_config);
        self
    }

    /// This option only has an effect if `log_to_file` is set to true.
    ///
    /// If append is set to true, makes the logger append to the specified output file, if it exists.
    /// By default, or with false, the file would be truncated.
    ///
    /// This option will hardly make an effect if `suppress_timestamp()` is not used.
    #[must_use]
    pub fn o_append(mut self, append: bool) -> Self {
        self.flwb = self.flwb.o_append(append);
        self
    }

    /// This option only has an effect if `log_to_file` is set to true.
    ///
    /// If a String is specified, it will be used on linux systems to create in the current folder
    /// a symbolic link with this name to the current log file.
    pub fn o_create_symlink<P: Into<PathBuf>>(mut self, symlink: Option<P>) -> Self {
        self.flwb = self.flwb.o_create_symlink(symlink);
        self
    }
}

/// Finally, start logging, optionally with a spec-file.
impl Logger {
    /// Consumes the Logger object and initializes `flexi_logger`.
    ///
    /// **Keep the [`LoggerHandle`] alive up to the very end of your program!**
    /// Dropping the [`LoggerHandle`] flushes and shuts down [`FileLogWriter`]s
    /// and other [`LogWriter`]s, and then may prevent further logging!
    /// This should happen immediately before the program terminates, but not earlier.
    ///
    /// Dropping the [`LoggerHandle`] is uncritical
    /// only with [`Logger::log_to_stdout`] or [`Logger::log_to_stderr`].
    ///
    /// The [`LoggerHandle`] also allows updating the log specification programmatically,
    /// e.g. to intensify logging for (buggy) parts of a (test) program, etc.
    ///
    /// # Example
    ///
    /// ```rust
    /// use flexi_logger::{Logger,WriteMode, FileSpec};
    /// fn main() -> Result<(), Box<dyn std::error::Error>> {
    ///     let _logger = Logger::try_with_str("info")?
    ///         .log_to_file(FileSpec::default())
    ///         .write_mode(WriteMode::BufferAndFlush)
    ///         .start()?;
    ///
    ///     // ... do all your work and join back all threads whose logs you want to see ...
    ///
    ///     Ok(())
    /// }
    /// ```
    ///
    /// # Errors
    ///
    /// Several variants of [`FlexiLoggerError`] can occur.
    pub fn start(self) -> Result<LoggerHandle, FlexiLoggerError> {
        let (boxed_logger, handle) = self.build()?;
        log::set_boxed_logger(boxed_logger)?;
        Ok(handle)
    }

    /// Builds a boxed logger and a `LoggerHandle` for it,
    /// but does not initialize the global logger.
    ///
    /// The returned boxed logger implements the [`Log`](log::Log) trait
    /// and can be installed manually or nested within another logger.
    ///
    /// **Keep the [`LoggerHandle`] alive up to the very end of your program!**
    /// See [`Logger::start`] for more details.
    ///
    /// # Errors
    ///
    /// Several variants of [`FlexiLoggerError`] can occur.
    pub fn build(self) -> Result<(Box<dyn log::Log>, LoggerHandle), FlexiLoggerError> {
        #[cfg(feature = "colors")]
        crate::formats::set_palette(&self.o_palette)?;

        let a_primary_writer = Arc::new(match self.log_target {
            LogTarget::StdOut => {
                PrimaryWriter::stdout(self.format_for_stdout, &self.flwb.buffersize())
            }
            LogTarget::StdErr => {
                PrimaryWriter::stderr(self.format_for_stderr, &self.flwb.buffersize())
            }
            LogTarget::Multi(use_file, mut o_writer) => PrimaryWriter::multi(
                self.duplicate_err,
                self.duplicate_out,
                self.format_for_stderr,
                self.format_for_stdout,
                if use_file {
                    Some(Box::new(
                        self.flwb.format(self.format_for_file).try_build()?,
                    ))
                } else {
                    None
                },
                {
                    if let Some(ref mut writer) = o_writer {
                        writer.format(self.format_for_writer);
                    }
                    o_writer
                },
            ),
        });

        let a_other_writers = Arc::new(self.other_writers);

        if let Some(wait_time) = self.o_flush_wait {
            let pw = Arc::clone(&a_primary_writer);
            let ows = Arc::clone(&a_other_writers);
            std::thread::Builder::new()
                .name("flexi_logger-flusher".to_string())
                .stack_size(128)
                .spawn(move || {
                    let (_sender, receiver): (Sender<()>, Receiver<()>) = channel();
                    loop {
                        receiver.recv_timeout(wait_time).ok();
                        pw.flush().ok();
                        for w in ows.values() {
                            w.flush().ok();
                        }
                    }
                })?;
        }

        let max_level = self.spec.max_level();
        let a_l_spec = Arc::new(RwLock::new(self.spec));

        let flexi_logger = FlexiLogger::new(
            Arc::clone(&a_l_spec),
            Arc::clone(&a_primary_writer),
            Arc::clone(&a_other_writers),
            #[cfg(feature = "dedup")]
            self.dedup.map(crate::deduper::Deduper::with_leeway),
        );

        let handle = LoggerHandle::new(a_l_spec, a_primary_writer, a_other_writers);
        handle.reconfigure(max_level);
        Ok((Box::new(flexi_logger), handle))
    }

    /// Consumes the Logger object and initializes `flexi_logger` in a way that
    /// subsequently the log specification can be updated,
    /// while the program is running, by editing a file.
    ///
    /// Uses the spec that was given to the factory method ([`Logger::with`] etc)
    /// as initial spec and then tries to read the logspec from a file.
    ///
    /// If the file does not exist, `flexi_logger` creates the file and fills it
    /// with the initial spec (and in the respective file format, of course).
    ///
    /// **Keep the returned [`LoggerHandle`] alive up to the very end of your program!**
    /// See [`Logger::start`] for more details.
    ///
    /// # Feature dependency
    ///
    /// The implementation of this configuration method uses some additional crates
    /// that you might not want to depend on with your program if you don't use this functionality.
    /// For that reason the method is only available if you activate the
    /// `specfile` feature. See the usage section on
    /// [crates.io](https://crates.io/crates/flexi_logger) for details.
    ///
    /// # Usage
    ///
    /// A logger initialization like
    ///
    /// ```rust,no_run
    /// use flexi_logger::Logger;
    /// Logger::try_with_str("info")
    ///     .unwrap()
    ///     // more logger configuration
    ///     .start_with_specfile("logspecification.toml");
    /// ```
    ///
    /// will create the file `logspecification.toml` (if it does not yet exist) with this content:
    ///
    /// ```toml
    /// ### Optional: Default log level
    /// global_level = 'info'
    /// ### Optional: specify a regular expression to suppress all messages that don't match
    /// #global_pattern = 'foo'
    ///
    /// ### Specific log levels per module are optionally defined in this section
    /// [modules]
    /// #'mod1' = 'warn'
    /// #'mod2' = 'debug'
    /// #'mod2::mod3' = 'trace'
    /// ```
    ///
    /// You can subsequently edit and modify the file according to your needs,
    /// while the program is running, and it will immediately take your changes into account.
    ///
    /// Currently only toml-files are supported, the file suffix thus must be `.toml`.
    ///
    /// The initial spec remains valid if the file cannot be read.
    ///
    /// If you update the specfile subsequently while the program is running, `flexi_logger`
    /// re-reads it automatically and adapts its behavior according to the new content.
    /// If the file cannot be read anymore, e.g. because the format is not correct, the
    /// previous logspec remains active.
    /// If the file is corrected subsequently, the log spec update will work again.
    ///
    /// # Errors
    ///
    /// Several variants of [`FlexiLoggerError`] can occur.
    #[cfg(feature = "specfile_without_notification")]
    pub fn start_with_specfile<P: AsRef<Path>>(
        self,
        specfile: P,
    ) -> Result<LoggerHandle, FlexiLoggerError> {
        // Make logging work, before caring for the specfile
        let (boxed_logger, handle) = self.build()?;
        log::set_boxed_logger(boxed_logger)?;
        setup_specfile(specfile, handle.clone())?;
        Ok(handle)
    }

    /// Builds a boxed logger and a `LoggerHandle` for it,
    /// but does not initialize the global logger.
    ///
    /// See also [`Logger::start`] and [`Logger::start_with_specfile`].
    /// for the properties of the returned logger.
    ///
    /// # Errors
    ///
    /// Several variants of [`FlexiLoggerError`] can occur.
    #[cfg(feature = "specfile_without_notification")]
    pub fn build_with_specfile<P: AsRef<Path>>(
        self,
        specfile: P,
    ) -> Result<(Box<dyn log::Log>, LoggerHandle), FlexiLoggerError> {
        let (boxed_log, handle) = self.build()?;
        setup_specfile(specfile, handle.clone())?;
        Ok((boxed_log, handle))
    }
}

#[cfg(feature = "specfile_without_notification")]
fn setup_specfile<P: AsRef<Path>>(
    specfile: P,
    mut handle: LoggerHandle,
) -> Result<(), FlexiLoggerError> {
    let specfile = specfile.as_ref().to_owned();
    synchronize_handle_with_specfile(&mut handle, &specfile)?;

    #[cfg(feature = "specfile")]
    {
        // Now that the file exists, we can canonicalize the path
        let specfile = specfile
            .canonicalize()
            .map_err(FlexiLoggerError::SpecfileIo)?;

        // Watch the parent folder of the specfile, using debounced events
        let (tx, rx) = std::sync::mpsc::channel();
        let debouncing_delay = std::time::Duration::from_millis(1000);
        let mut watcher = watcher(tx, debouncing_delay)?;
        watcher.watch(&specfile.parent().unwrap(), RecursiveMode::NonRecursive)?;

        // in a separate thread, reread the specfile when it was updated
        std::thread::Builder::new()
            .name("flexi_logger-specfile-watcher".to_string())
            .stack_size(128 * 1024)
            .spawn(move || {
                let _anchor_for_watcher = watcher; // keep it alive!
                loop {
                    match rx.recv() {
                        Ok(debounced_event) => match debounced_event {
                            DebouncedEvent::Create(ref path) | DebouncedEvent::Write(ref path) => {
                                if path.canonicalize().map(|x| x == specfile).unwrap_or(false) {
                                    match log_spec_string_from_file(&specfile)
                                        .map_err(FlexiLoggerError::SpecfileIo)
                                        .and_then(|s| LogSpecification::from_toml(&s))
                                    {
                                        Ok(spec) => handle.set_new_spec(spec),
                                        Err(e) => eprintln!(
                                            "[flexi_logger] rereading the log specification file \
                                             failed with {:?}, \
                                             continuing with previous log specification",
                                            e
                                        ),
                                    }
                                }
                            }
                            _event => {}
                        },
                        Err(e) => {
                            eprintln!("[flexi_logger] error while watching the specfile: {:?}", e)
                        }
                    }
                }
            })?;
    }
    Ok(())
}

// If the specfile exists, read the file and update the log_spec from it;
// otherwise try to create the file, with the current spec as content, under the specified name.
#[cfg(feature = "specfile_without_notification")]
pub(crate) fn synchronize_handle_with_specfile(
    handle: &mut LoggerHandle,
    specfile: &Path,
) -> Result<(), FlexiLoggerError> {
    if specfile
        .extension()
        .unwrap_or_else(|| std::ffi::OsStr::new(""))
        .to_str()
        .unwrap_or("")
        != "toml"
    {
        return Err(FlexiLoggerError::SpecfileExtension(
            "only spec files with extension toml are supported",
        ));
    }

    if Path::is_file(specfile) {
        let s = log_spec_string_from_file(specfile).map_err(FlexiLoggerError::SpecfileIo)?;
        handle.set_new_spec(LogSpecification::from_toml(&s)?);
    } else {
        if let Some(specfolder) = specfile.parent() {
            std::fs::DirBuilder::new()
                .recursive(true)
                .create(specfolder)
                .map_err(FlexiLoggerError::SpecfileIo)?;
        }
        let mut file = std::fs::OpenOptions::new()
            .write(true)
            .create_new(true)
            .open(specfile)
            .map_err(FlexiLoggerError::SpecfileIo)?;

        handle
            .current_spec()
            .read()
            .map_err(|_e| FlexiLoggerError::Poison)?
            .to_toml(&mut file)?;
    }
    Ok(())
}

#[cfg(feature = "specfile_without_notification")]
pub(crate) fn log_spec_string_from_file<P: AsRef<Path>>(
    specfile: P,
) -> Result<String, std::io::Error> {
    let mut buf = String::new();
    let mut file = std::fs::File::open(specfile)?;
    file.read_to_string(&mut buf)?;
    Ok(buf)
}

/// Used to control which messages are to be duplicated to stderr, when `log_to_file()` is used.
#[derive(Debug)]
pub enum Duplicate {
    /// No messages are duplicated.
    None,
    /// Only error messages are duplicated.
    Error,
    /// Error and warn messages are duplicated.
    Warn,
    /// Error, warn, and info messages are duplicated.
    Info,
    /// Error, warn, info, and debug messages are duplicated.
    Debug,
    /// All messages are duplicated.
    Trace,
    /// All messages are duplicated.
    All,
}

/// Describes if the log output should be written synchronously or asynchronously,
/// and if and how file I/O should be buffered and flushed.
///
/// Is used in [`Logger::write_mode`].
///
/// Using buffering reduces the program's I/O overhead, and thus increases overall performance,
/// which can become relevant if logging is used heavily.
/// On the other hand, if logging is used with low frequency,
/// buffering can defer the appearance of log lines significantly,
/// so regular flushing is usually advisable with buffering.
///
/// **Note** that for all options except `Direct` you should keep the [`LoggerHandle`] alive
/// up to the very end of your program to ensure that all buffered log lines are flushed out
/// (which happens automatically when the [`LoggerHandle`] is dropped)
/// before the program terminates.
/// [See here for an example](code_examples/index.html#choose-the-write-mode).
///
/// **Note** further that flushing uses an extra thread (with minimal stack).
#[derive(Copy, Clone)]
pub enum WriteMode {
    /// Do not buffer (default).
    ///
    /// Every log line is directly written to the output, without buffering.
    /// This allows seeing new log lines in real time, and does not need additional threads.
    Direct,

    /// Buffer with default capacity ([`DEFAULT_BUFFER_CAPACITY`])
    /// and flush with default interval ([`DEFAULT_FLUSH_INTERVAL`]).
    BufferAndFlush,

    /// Buffer and  flush with given buffer capacity and flush interval.
    BufferAndFlushWith(usize, Duration),

    /// Lets the `FileLogWriter` send logs through an unbounded channel to an output thread, which
    /// does the file output, the rotation, and the cleanup.
    ///
    /// Uses buffered output to reduce overhead, and a bounded message pool to reduce allocations.
    /// The log output is flushed regularly with the given interval.
    ///
    /// See [here](code_examples/index.html#choose-the-write-mode) for an example.
    ///
    /// Only available with feature `async`.
    #[cfg(feature = "async")]
    Async,

    /// Like Async, but allows using non-default parameter values.
    ///
    /// Only available with feature `async`.
    #[cfg(feature = "async")]
    AsyncWith {
        /// Size of the output buffer for the file.
        bufsize: usize,
        /// Capacity of the pool for the message buffers.
        pool_capa: usize,
        /// Capacity of an individual message buffer.
        message_capa: usize,
        /// The interval for flushing the output.
        flush_interval: Duration,
    },

    /// Buffer, but don't flush.
    ///
    /// This might be handy if you want to minimize I/O but don't want to create
    /// the extra thread for flushing and don't care if log lines appear with delay.
    BufferDontFlush,
}
impl WriteMode {
    fn get_fl_write_mode(&self) -> FlWriteMode {
        match self {
            Self::Direct => FlWriteMode::DontBuffer,
            Self::BufferDontFlush | Self::BufferAndFlush => {
                FlWriteMode::Buffer(DEFAULT_BUFFER_CAPACITY)
            }
            Self::BufferAndFlushWith(bufsize, _) => FlWriteMode::Buffer(*bufsize),
            #[cfg(feature = "async")]
            Self::Async => FlWriteMode::BufferAsync(
                DEFAULT_BUFFER_CAPACITY,
                DEFAULT_POOL_CAPA,
                DEFAULT_MESSAGE_CAPA,
            ),
            #[cfg(feature = "async")]
            Self::AsyncWith {
                bufsize,
                pool_capa,
                message_capa,
                flush_interval: _,
            } => FlWriteMode::BufferAsync(*bufsize, *pool_capa, *message_capa),
        }
    }
    fn get_duration(&self) -> Option<Duration> {
        #[allow(clippy::match_same_arms)]
        match self {
            Self::Direct | Self::BufferDontFlush => None,
            Self::BufferAndFlush => Some(DEFAULT_FLUSH_INTERVAL),
            Self::BufferAndFlushWith(_, flush_interval) => Some(*flush_interval),
            #[cfg(feature = "async")]
            Self::Async => Some(DEFAULT_FLUSH_INTERVAL),
            #[cfg(feature = "async")]
            Self::AsyncWith {
                bufsize: _,
                pool_capa: _,
                message_capa: _,
                flush_interval,
            } => Some(*flush_interval),
        }
    }
}<|MERGE_RESOLUTION|>--- conflicted
+++ resolved
@@ -1,3 +1,4 @@
+use crate::filter::LogLineFilter;
 use crate::flexi_logger::FlexiLogger;
 use crate::formats::default_format;
 #[cfg(feature = "atty")]
@@ -8,20 +9,13 @@
     Cleanup, Criterion, FileSpec, FlexiLoggerError, FormatFunction, LogSpecification, LoggerHandle,
     Naming, DEFAULT_BUFFER_CAPACITY, DEFAULT_FLUSH_INTERVAL,
 };
-<<<<<<< HEAD
 #[cfg(feature = "async")]
 use crate::{DEFAULT_MESSAGE_CAPA, DEFAULT_POOL_CAPA};
-use std::time::Duration;
-=======
->>>>>>> 0f72b4de
-
 #[cfg(feature = "specfile")]
 use notify::{watcher, DebouncedEvent, RecursiveMode, Watcher};
 use std::collections::HashMap;
 #[cfg(feature = "specfile_without_notification")]
 use std::io::Read;
-#[cfg(feature = "dedup")]
-use std::num::NonZeroUsize;
 #[cfg(feature = "specfile_without_notification")]
 use std::path::Path;
 use std::path::PathBuf;
@@ -70,8 +64,7 @@
     o_flush_wait: Option<std::time::Duration>,
     flwb: FileLogWriterBuilder,
     other_writers: HashMap<String, Box<dyn LogWriter>>,
-    #[cfg(feature = "dedup")]
-    dedup: Option<std::num::NonZeroUsize>,
+    filter: Option<Box<dyn LogLineFilter + Send + Sync>>,
 }
 
 enum LogTarget {
@@ -162,9 +155,7 @@
             o_flush_wait: None,
             flwb: FileLogWriter::builder(FileSpec::default()),
             other_writers: HashMap::<String, Box<dyn LogWriter>>::new(),
-
-            #[cfg(feature = "dedup")]
-            dedup: None,
+            filter: None,
         }
     }
 }
@@ -449,38 +440,12 @@
         self
     }
 
-    /// Reduces noise by skipping duplicated consecutive logs.
-    ///
-    /// By default, no de-duplication is performed.
-    /// With this option being used, after the number of consecutive duplicated
-    /// records specified by `leeway` is received, following records will be
-    /// skipped until a different record is logged.
-    ///
-    /// Two records are considered to be duplicates if their locations (file &
-    /// line) and messages match.
-    ///
-    /// Possible output using `leeway = 1`:
-    ///
-    /// ```no_run
-    /// // Logs:
-    /// for _ in 0..10 {
-    ///    log::info!("foo");
-    /// }
-    /// log::info!("noisy loop ended");
-    ///
-    /// // Output:
-    /// // [...] INFO [...]: foo
-    /// // [...] INFO [...]: foo    /* 1 consecutive duplicate allowed */
-    /// // [...] WARN [...]: last record has been repeated consecutive times, following duplicates will be skipped
-    /// // [...] INFO [...]: last record was skipped 8 times
-    /// // [...] INFO [...]: noisy loop ended
-    /// ```
-    ///
-    /// Only available with feature `dedup`.
-    #[cfg(feature = "dedup")]
-    #[must_use]
-    pub fn dedup(mut self, leeway: NonZeroUsize) -> Self {
-        self.dedup = Some(leeway);
+    /// Apply the provided filter before really writing log lines.
+    ///
+    /// See the documentation of module [`filter`](crate::filter) for a usage example.
+    #[must_use]
+    pub fn filter(mut self, filter: Box<dyn LogLineFilter + Send + Sync>) -> Self {
+        self.filter = Some(filter);
         self
     }
 
@@ -709,8 +674,7 @@
             Arc::clone(&a_l_spec),
             Arc::clone(&a_primary_writer),
             Arc::clone(&a_other_writers),
-            #[cfg(feature = "dedup")]
-            self.dedup.map(crate::deduper::Deduper::with_leeway),
+            self.filter,
         );
 
         let handle = LoggerHandle::new(a_l_spec, a_primary_writer, a_other_writers);
